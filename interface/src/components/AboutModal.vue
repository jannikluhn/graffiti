--- conflicted
+++ resolved
@@ -10,21 +10,11 @@
           <div class="img">
             <img src="../assets/logoRainbow.svg" width="387px" alt="GraffitETH">
           </div>
-<<<<<<< HEAD
-          <div>
-            <label class="label">
-              What it is
-            </label>
-            <p>
-              GraffitETH is the Ethereum graffiti wall. It’s an experiment in market socialism, a collaborative artwork, and a window into Ethereum for the world. Created by <a href="http://marianono.superhi.com/">Maria Nogueira</a>, <a href="https://github.com/jannikluhn">Jannik Luhn</a>, and <a href="https://twitter.com/aleezagroks">Aleeza Howitt</a>.
-            </p>
-=======
           <div class="tabs is-centered is-small">
             <ul>
               <li v-bind:class="{'is-active': selectedTab==0}" v-on:click="selectedTab=0"><a><strong>About</strong></a></li>
               <li v-bind:class="{'is-active': selectedTab==1}" v-on:click="selectedTab=1"><a><strong>How-to</strong></a></li>
             </ul>
->>>>>>> 2ed3065f
           </div>
           <div v-if="selectedTab==0">
             <div>
@@ -32,11 +22,10 @@
                 What it is
               </label>
               <p>
-                GraffitETH is the Ethereum graffiti wall. It’s an experiment in market socialism, a collaborative artwork, and a window into Ethereum for the world.
+                 GraffitETH is the Ethereum graffiti wall. It’s an experiment in market socialism, a collaborative artwork, and a window into Ethereum for the world. Created by <a href="http://marianono.superhi.com/">Maria Nogueira</a>, <a href="https://github.com/jannikluhn">Jannik Luhn</a>, and <a href="https://twitter.com/aleezagroks">Aleeza Howitt</a>
               </p>
             </div>
 
-<<<<<<< HEAD
           <div>
             <label class="label">
               How it works
@@ -57,42 +46,19 @@
               A <a href="https://www.dd.ie/2016/04/the-decentralized-autonomous.html">DAO (Decentralized Autonomous Organization)</a> will use the money raised through pixel taxes to display the evolving artwork over time (on billboards, online ads, etc.). Perhaps someday your pixels will appear on a billboard in Times Square, ETHDenver t-shirts, or even a flag on the moon...
             </p>
           </div>
-=======
-            <div>
-              <label class="label">
-                How it works
-              </label>
-              <p>
-                GraffitETH is a digital graffiti wall in which pixels are NFTs (non-fungible tokens, a type of digital property) subject to the Harberger tax. What that means: You can paint a pixel by buying the NFT, but anyone else can buy it from you immediately and paint over it. To prevent other people from painting over your pixel, you must set a high price... But you can’t set it too high, since you will have to pay pixel taxes on it!
-              </p>
-              <p>
-                Anyone can participate and paint the wall. To get started, you’ll need to set up a web3 Ethereum wallet (for managing your crypto assets and interacting with the GraffitETH smart contract) and load it with xDAI (the cryptocurrency used for buying and paying taxes on the pixels, and for paying transaction fees on the xDai blockchain).
-              </p>
-            </div>
 
-            <div>
-              <label class="label">
-                What do you do with the money?
-              </label>
-              <p>
-                A DAO (Decentralized Autonomous Organization, like a board of directors) will use the money raised through pixel taxes to display the evolving artwork over time (on billboards, online ads, etc.). Perhaps someday your pixels will appear on a billboard in Times Square, ETHDenver t-shirts, or even a flag on the moon...
-              </p>
-            </div>
->>>>>>> 2ed3065f
+          <div>
+            <label class="label">
+              Why the Harberger tax?
+            </label>
+            <p>
+              The Harberger tax is a market tool theorized to encourage fair property prices, and thus ensure that everyone pays an appropriate amount of taxes. You could consider it a compromise between public and private property ownership. It’s not a new idea, but it has never been put into practice on a large scale.
+            </p>
+            <p>
+              Using the Harberger tax in this project should show us the fair price of space on the graffiti wall, pixel by pixel. Watching the wall evolve will help us better understand how people interact with property (like pixel NFTs) under these unusual market conditions.
+            </p>
+          </div>
 
-            <div>
-              <label class="label">
-                Why the Harberger tax?
-              </label>
-              <p>
-                The Harberger tax is a market tool theorized to encourage fair property prices, and thus ensure that everyone pays an appropriate amount of taxes. You could consider it a compromise between public and private property ownership. It’s not a new idea, but it has never been put into practice on a large scale.
-              </p>
-              <p>
-                Using the Harberger tax in this project should show us the fair price of space on the graffiti wall, pixel by pixel. Watching the wall evolve will help us better understand how people interact with property (like pixel NFTs) under these unusual market conditions.
-              </p>
-            </div>
-
-<<<<<<< HEAD
           <div>
             <label class="label">
               Why are pixel taxes 1% per month?
@@ -113,16 +79,6 @@
               Ethereum is an excellent environment to test innovative market tools like the Harberger tax, that would otherwise disappear under logistical roadblocks or political inertia. With Ethereum, property can be cheaply and securely transferred from person to person, taxes can be paid automatically, and the funds that are raised can be managed in a transparent, secure, and democratic way.
             </p>
           </div>
-=======
-            <div>
-              <label class="label">
-              Why blockchain?
-              </label>
-              <p>
-                Ethereum is an excellent environment to test innovative market tools like the Harberger tax, that would otherwise disappear under logistical roadblocks or political inertia. With Ethereum, property can be cheaply and securely transferred from person to person, taxes can be paid automatically, and the funds that are raised can be managed in a transparent, secure, and democratic way.
-              </p>
-            </div>
->>>>>>> 2ed3065f
 
             <div>
               <label class="label">
@@ -133,7 +89,7 @@
               </p>
             </div>
 
-<<<<<<< HEAD
+
           <div>
             <label class="label">
               Nerdy stuff
@@ -154,16 +110,8 @@
               GraffitETH was created as part of the ETHDenver Buildathon. Inspiration for the concept of a digital graffiti wall can be traced back to <a href="https://en.wikipedia.org/wiki/The_Million_Dollar_Homepage">The Million Dollar Homepage</a> in 2005. Another influential project after that was 
               <a href="https://en.wikipedia.org/wiki/Place_(Reddit)">Reddit’s Place</a> in 2017. More recently was <a href="https://satoshis.place/">Satoshi’s Place</a> in 2020, which was set up so pixels could be purchased using Bitcoin’s lightning network. Credit to Simon de la Rouviere for <a href="https://medium.com/@simondlr/what-is-harberger-tax-where-does-the-blockchain-fit-in-1329046922c6">mentioning this stuff</a> in an article about Harberger taxes and blockchain a couple years ago that probably planted the seed for this project in our subconscious brains. Thanks also to the RadicalxChange project for providing <a href="https://www.radicalxchange.org/concepts/partial-common-ownership/">great resources</a> related to the Harberger tax.
             </p>
-=======
-            <div>
-              <label class="label">
-                Acknowledgements
-              </label>
-              <p>
-                GraffitETH was created as part of the ETHDenver Buildathon. Inspiration for the concept of a digital graffiti wall can be traced back to <a href="https://en.wikipedia.org/wiki/The_Million_Dollar_Homepage">The Million Dollar Homepage</a> in 2005. Another influential project after that was 
-                <a href="https://en.wikipedia.org/wiki/Place_(Reddit)">Reddit’s Place</a> in 2017. More recently was <a href="https://satoshis.place/">Satoshi’s Place</a> in 2020, which was set up so pixels could be purchased using Bitcoin’s lightning network. Credit to Simon de la Rouviere for <a href="https://medium.com/@simondlr/what-is-harberger-tax-where-does-the-blockchain-fit-in-1329046922c6">mentioning this stuff</a> in an article about Harberger taxes and blockchain a couple years ago that probably planted the seed for this project in our subconscious brains. Thanks also to the RadicalxChange project for providing <a href="https://www.radicalxchange.org/concepts/partial-common-ownership/">great resources</a> related to the Harberger tax.
-              </p>
-            </div>
+          </div>
+            
           </div>
           <div v-if="selectedTab==1">
             <div>
@@ -205,7 +153,6 @@
             <div class="disclaimer">
               Disclaimer: These contracts are unaudited.<br>We think it’s safe, but who the hell knows, so please don’t put your life savings in here.
             </div>
->>>>>>> 2ed3065f
           </div>
         </section>
     </div>
